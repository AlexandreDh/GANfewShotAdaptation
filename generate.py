# Copyright (c) 2021, NVIDIA CORPORATION.  All rights reserved.
#
# NVIDIA CORPORATION and its licensors retain all intellectual property
# and proprietary rights in and to this software, related documentation
# and any modifications thereto.  Any use, reproduction, disclosure or
# distribution of this software and related documentation without an express
# license agreement from NVIDIA CORPORATION is strictly prohibited.

"""Generate images using pretrained network pickle."""

import os
import re
from typing import List, Optional

import click
import dnnlib
import numpy as np
import PIL.Image
import torch
import torchvision.utils as vsutils

import torchvision.utils as vsutils

import legacy

#----------------------------------------------------------------------------

def num_range(s: str) -> List[int]:
    '''Accept either a comma separated list of numbers 'a,b,c' or a range 'a-c' and return as a list of ints.'''

    range_re = re.compile(r'^(\d+)-(\d+)$')
    m = range_re.match(s)
    if m:
        return list(range(int(m.group(1)), int(m.group(2))+1))
    vals = s.split(',')
    return [int(x) for x in vals]

#----------------------------------------------------------------------------

@click.command()
@click.pass_context
@click.option('--network', 'network_pkl', help='Network pickle filename', required=True)
@click.option('--seeds', type=num_range, help='List of random seeds')
@click.option('--trunc', 'truncation_psi', type=float, help='Truncation psi', default=1, show_default=True)
@click.option('--class', 'class_idx', type=int, help='Class label (unconditional if not specified)')
@click.option('--noise-mode', help='Noise mode', type=click.Choice(['const', 'random', 'none']), default='const', show_default=True)
@click.option('--projected-w', help='Projection result file', type=str, metavar='FILE')
@click.option('--outdir', help='Where to save the output image', type=str, required=True, metavar='DIR')
<<<<<<< HEAD
@click.option('--outname', help='Base name for the output image', type=str, required=True, metavar='FILE')
=======
@click.option('--outname', help='Base name for the output image grid', type=str, required=True, metavar='FILE')
>>>>>>> 1ba33aec
def generate_images(
    ctx: click.Context,
    network_pkl: str,
    seeds: Optional[List[int]],
    truncation_psi: float,
    noise_mode: str,
    outdir: str,
    outname: str,
    class_idx: Optional[int],
    projected_w: Optional[str]
):
    """Generate images using pretrained network pickle.

    Examples:

    \b
    # Generate curated MetFaces images without truncation
    python generate.py --outdir=out --trunc=1 --seeds=85,265,297,849 \\
        --network=https://nvlabs-fi-cdn.nvidia.com/stylegan2-ada-pytorch/pretrained/metfaces.pkl

    \b
    # Generate uncurated MetFaces images with truncation
    python generate.py --outdir=out --trunc=0.7 --seeds=600-605 \\
        --network=https://nvlabs-fi-cdn.nvidia.com/stylegan2-ada-pytorch/pretrained/metfaces.pkl

    \b
    # Generate class conditional CIFAR-10 images (Car)
    python generate.py --outdir=out --seeds=0-35 --class=1 \\
        --network=https://nvlabs-fi-cdn.nvidia.com/stylegan2-ada-pytorch/pretrained/cifar10.pkl

    \b
    # Render an image from projected W
    python generate.py --outdir=out --projected_w=projected_w.npz \\
        --network=https://nvlabs-fi-cdn.nvidia.com/stylegan2-ada-pytorch/pretrained/metfaces.pkl
    """

    print('Loading networks from "%s"...' % network_pkl)
    device = torch.device('cuda')
    with dnnlib.util.open_url(network_pkl) as f:
        G = legacy.load_network_pkl(f)['G_ema'].to(device) # type: ignore

    os.makedirs(outdir, exist_ok=True)

    # Synthesize the result of a W projection.
    if projected_w is not None:
        if seeds is not None:
            print ('warn: --seeds is ignored when using --projected-w')
        print(f'Generating images from projected W "{projected_w}"')
        ws = np.load(projected_w)['w']
        ws = torch.tensor(ws, device=device) # pylint: disable=not-callable
        assert ws.shape[1:] == (G.num_ws, G.w_dim)
        for idx, w in enumerate(ws):
            img = G.synthesis(w.unsqueeze(0), noise_mode=noise_mode)
            img = (img.permute(0, 2, 3, 1) * 127.5 + 128).clamp(0, 255).to(torch.uint8)
            img = PIL.Image.fromarray(img[0].cpu().numpy(), 'RGB').save(f'{outdir}/proj{idx:02d}.png')
        return

    if seeds is None:
        ctx.fail('--seeds option is required when not using --projected-w')

    # Labels.
    label = torch.zeros([1, G.c_dim], device=device)
    if G.c_dim != 0:
        if class_idx is None:
            ctx.fail('Must specify class label with --class when using a conditional network')
        label[:, class_idx] = 1
    else:
        if class_idx is not None:
            print ('warn: --class=lbl ignored when running on an unconditional network')

    # Generate images.
    images = []
    for seed_idx, seed in enumerate(seeds):
        print('Generating image for seed %d (%d/%d) ...' % (seed, seed_idx, len(seeds)))
        z = torch.from_numpy(np.random.RandomState(seed).randn(1, G.z_dim)).to(device)
        img = G(z, label, truncation_psi=truncation_psi, noise_mode=noise_mode)
<<<<<<< HEAD
        images.append(img.permute(0, 2, 3, 1) * 127.5 + 128).clamp(0, 255).to(torch.uint8))
        
    
    images = torch.cat(images, dim=0)
    vutils.save_image(images.cpu(), f'{outdir}/{outname}_seeds{seeds[0]}-{seeds[-1]}.png', nrow=12, padding=0)
=======
        images.append(((img + 1) / 2).clamp(0., 1))
        
    
    images = torch.cat(images, dim=0)
    vsutils.save_image(images.cpu(), f'{outdir}/{outname}_seeds{seeds[0]}-{seeds[-1]}.png', nrow=12, padding=0)

>>>>>>> 1ba33aec

#----------------------------------------------------------------------------

if __name__ == "__main__":
    generate_images() # pylint: disable=no-value-for-parameter

#----------------------------------------------------------------------------<|MERGE_RESOLUTION|>--- conflicted
+++ resolved
@@ -17,13 +17,13 @@
 import numpy as np
 import PIL.Image
 import torch
-import torchvision.utils as vsutils
 
 import torchvision.utils as vsutils
 
 import legacy
 
-#----------------------------------------------------------------------------
+
+# ----------------------------------------------------------------------------
 
 def num_range(s: str) -> List[int]:
     '''Accept either a comma separated list of numbers 'a,b,c' or a range 'a-c' and return as a list of ints.'''
@@ -31,11 +31,12 @@
     range_re = re.compile(r'^(\d+)-(\d+)$')
     m = range_re.match(s)
     if m:
-        return list(range(int(m.group(1)), int(m.group(2))+1))
+        return list(range(int(m.group(1)), int(m.group(2)) + 1))
     vals = s.split(',')
     return [int(x) for x in vals]
 
-#----------------------------------------------------------------------------
+
+# ----------------------------------------------------------------------------
 
 @click.command()
 @click.pass_context
@@ -43,24 +44,21 @@
 @click.option('--seeds', type=num_range, help='List of random seeds')
 @click.option('--trunc', 'truncation_psi', type=float, help='Truncation psi', default=1, show_default=True)
 @click.option('--class', 'class_idx', type=int, help='Class label (unconditional if not specified)')
-@click.option('--noise-mode', help='Noise mode', type=click.Choice(['const', 'random', 'none']), default='const', show_default=True)
+@click.option('--noise-mode', help='Noise mode', type=click.Choice(['const', 'random', 'none']), default='const',
+              show_default=True)
 @click.option('--projected-w', help='Projection result file', type=str, metavar='FILE')
 @click.option('--outdir', help='Where to save the output image', type=str, required=True, metavar='DIR')
-<<<<<<< HEAD
-@click.option('--outname', help='Base name for the output image', type=str, required=True, metavar='FILE')
-=======
 @click.option('--outname', help='Base name for the output image grid', type=str, required=True, metavar='FILE')
->>>>>>> 1ba33aec
 def generate_images(
-    ctx: click.Context,
-    network_pkl: str,
-    seeds: Optional[List[int]],
-    truncation_psi: float,
-    noise_mode: str,
-    outdir: str,
-    outname: str,
-    class_idx: Optional[int],
-    projected_w: Optional[str]
+        ctx: click.Context,
+        network_pkl: str,
+        seeds: Optional[List[int]],
+        truncation_psi: float,
+        noise_mode: str,
+        outdir: str,
+        outname: str,
+        class_idx: Optional[int],
+        projected_w: Optional[str]
 ):
     """Generate images using pretrained network pickle.
 
@@ -90,17 +88,17 @@
     print('Loading networks from "%s"...' % network_pkl)
     device = torch.device('cuda')
     with dnnlib.util.open_url(network_pkl) as f:
-        G = legacy.load_network_pkl(f)['G_ema'].to(device) # type: ignore
+        G = legacy.load_network_pkl(f)['G_ema'].to(device)  # type: ignore
 
     os.makedirs(outdir, exist_ok=True)
 
     # Synthesize the result of a W projection.
     if projected_w is not None:
         if seeds is not None:
-            print ('warn: --seeds is ignored when using --projected-w')
+            print('warn: --seeds is ignored when using --projected-w')
         print(f'Generating images from projected W "{projected_w}"')
         ws = np.load(projected_w)['w']
-        ws = torch.tensor(ws, device=device) # pylint: disable=not-callable
+        ws = torch.tensor(ws, device=device)  # pylint: disable=not-callable
         assert ws.shape[1:] == (G.num_ws, G.w_dim)
         for idx, w in enumerate(ws):
             img = G.synthesis(w.unsqueeze(0), noise_mode=noise_mode)
@@ -119,7 +117,7 @@
         label[:, class_idx] = 1
     else:
         if class_idx is not None:
-            print ('warn: --class=lbl ignored when running on an unconditional network')
+            print('warn: --class=lbl ignored when running on an unconditional network')
 
     # Generate images.
     images = []
@@ -127,24 +125,15 @@
         print('Generating image for seed %d (%d/%d) ...' % (seed, seed_idx, len(seeds)))
         z = torch.from_numpy(np.random.RandomState(seed).randn(1, G.z_dim)).to(device)
         img = G(z, label, truncation_psi=truncation_psi, noise_mode=noise_mode)
-<<<<<<< HEAD
-        images.append(img.permute(0, 2, 3, 1) * 127.5 + 128).clamp(0, 255).to(torch.uint8))
-        
-    
-    images = torch.cat(images, dim=0)
-    vutils.save_image(images.cpu(), f'{outdir}/{outname}_seeds{seeds[0]}-{seeds[-1]}.png', nrow=12, padding=0)
-=======
-        images.append(((img + 1) / 2).clamp(0., 1))
-        
-    
+        images.append((img.permute(0, 2, 3, 1) * 127.5 + 128).clamp(0, 255).to(torch.uint8))
+
     images = torch.cat(images, dim=0)
     vsutils.save_image(images.cpu(), f'{outdir}/{outname}_seeds{seeds[0]}-{seeds[-1]}.png', nrow=12, padding=0)
 
->>>>>>> 1ba33aec
 
-#----------------------------------------------------------------------------
+# ----------------------------------------------------------------------------
 
 if __name__ == "__main__":
-    generate_images() # pylint: disable=no-value-for-parameter
+    generate_images()  # pylint: disable=no-value-for-parameter
 
-#----------------------------------------------------------------------------+# ----------------------------------------------------------------------------